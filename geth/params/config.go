package params

import (
	"bytes"
	"crypto/ecdsa"
	"encoding/json"
	"errors"
	"fmt"
	"io/ioutil"
	"net/http"
	"os"
	"path/filepath"
	"strconv"
	"strings"
	"time"

	"github.com/ethereum/go-ethereum/core"
	"github.com/ethereum/go-ethereum/crypto"
	"github.com/ethereum/go-ethereum/log"
)

// default node configuration options
var (
	UseMainnetFlag = "false" // to be overridden via -ldflags '-X geth/params.UseMainnetFlag'
	UseMainnet     = false
)

func init() {
	if UseMainnetFlag == "true" { // set at compile time, here we make sure to set corresponding boolean flag
		UseMainnet = true
	}
}

// errors
var (
	ErrMissingDataDir             = errors.New("missing required 'DataDir' parameter")
	ErrMissingNetworkID           = errors.New("missing required 'NetworkID' parameter")
	ErrEmptyPasswordFile          = errors.New("password file cannot be empty")
	ErrNoPasswordFileValueSet     = errors.New("password file path not set")
	ErrNoIdentityFileValueSet     = errors.New("identity file path not set")
	ErrEmptyIdentityFile          = errors.New("identity file cannot be empty")
	ErrEmptyAuthorizationKeyFile  = errors.New("authorization key file cannot be empty")
	ErrAuthorizationKeyFileNotSet = errors.New("authorization key file is not set")
)

// LightEthConfig holds LES-related configuration
// Status nodes are always lightweight clients (due to mobile platform constraints)
type LightEthConfig struct {
	// Enabled flag specifies whether protocol is enabled
	Enabled bool

	// Genesis is JSON to seed the chain database with
	Genesis string

	// DatabaseCache is memory (in MBs) allocated to internal caching (min 16MB / database forced)
	DatabaseCache int

	// CHTRootConfigURL defines URL to file containing hard-coded CHT roots
	// TODO remove this hack, once CHT sync is implemented on LES side
	CHTRootConfigURL string
}

//=====================================================================================

// FirebaseConfig holds FCM-related configuration
type FirebaseConfig struct {
	// AuthorizationKeyFile file path that contains FCM authorization key
	AuthorizationKeyFile string

	// NotificationTriggerURL URL used to send push notification requests to
	NotificationTriggerURL string
}

// ReadAuthorizationKeyFile reads and loads FCM authorization key
func (c *FirebaseConfig) ReadAuthorizationKeyFile() ([]byte, error) {
	if len(c.AuthorizationKeyFile) == 0 {
		return nil, ErrAuthorizationKeyFileNotSet
	}

	key, err := ioutil.ReadFile(c.AuthorizationKeyFile)
	if err != nil {
		return nil, err
	}

	key = bytes.TrimRight(key, "\n")

	if len(key) == 0 {
		return nil, ErrEmptyAuthorizationKeyFile
	}

	return key, nil
}

//=====================================================================================

// WhisperConfig holds SHH-related configuration
type WhisperConfig struct {
	// Enabled flag specifies whether protocol is enabled
	Enabled bool

	// IdentityFile path to private key, that will be loaded as identity into Whisper
	IdentityFile string

	// PasswordFile path to password file, for non-interactive password entry
	// (if no account file selected, then this password is used for symmetric encryption)
	PasswordFile string

	// EchoMode if mode is on, prints some arguments for diagnostics
	EchoMode bool

	// BootstrapNode whether node doesn't actively connect to peers, and waits for incoming connections
	BootstrapNode bool

	// ForwarderNode is mode when node only forwards messages, neither sends nor decrypts messages
	ForwarderNode bool

	// MailServerNode is mode when node is capable of delivering expired messages on demand
	MailServerNode bool

	// NotificationServerNode is mode when node is capable of sending Push (and probably other kinds) Notifications
	NotificationServerNode bool

	// DataDir is the file system folder Whisper should use for any data storage needs.
	DataDir string

	// Port Whisper node's listening port
	Port int

	// MinimumPoW minimum PoW for Whisper messages
	MinimumPoW float64

	// TTL time to live for messages, in seconds
	TTL int

	// FirebaseConfig extra configuration for Firebase Cloud Messaging
	FirebaseConfig *FirebaseConfig `json:"FirebaseConfig,"`
}

// ReadPasswordFile reads and returns content of the password file
func (c *WhisperConfig) ReadPasswordFile() ([]byte, error) {
	if len(c.PasswordFile) == 0 {
		return nil, ErrNoPasswordFileValueSet
	}

	password, err := ioutil.ReadFile(c.PasswordFile)
	if err != nil {
		return nil, err
	}
	password = bytes.TrimRight(password, "\n")

	if len(password) == 0 {
		return nil, ErrEmptyPasswordFile
	}

	return password, nil
}

// ReadIdentityFile reads and loads identity private key
func (c *WhisperConfig) ReadIdentityFile() (*ecdsa.PrivateKey, error) {
	if len(c.IdentityFile) == 0 {
		return nil, ErrNoIdentityFileValueSet
	}

	identity, err := crypto.LoadECDSA(c.IdentityFile)
	if err != nil {
		return nil, err
	}

	if identity == nil {
		return nil, ErrEmptyIdentityFile
	}

	return identity, nil
}

// String dumps config object as nicely indented JSON
func (c *WhisperConfig) String() string {
	data, _ := json.MarshalIndent(c, "", "    ")
	return string(data)
}

//=====================================================================================

// SwarmConfig holds Swarm-related configuration
type SwarmConfig struct {
	// Enabled flag specifies whether protocol is enabled
	Enabled bool
}

// String dumps config object as nicely indented JSON
func (c *SwarmConfig) String() string {
	data, _ := json.MarshalIndent(c, "", "    ")
	return string(data)
}

//=====================================================================================

// BootClusterConfig holds configuration for supporting boot cluster, which is a temporary
// means for mobile devices to get connected to Ethereum network (UDP-based discovery
// may not be available, so we need means to discover the network manually).
type BootClusterConfig struct {
	// Enabled flag specifies whether feature is enabled
	Enabled bool

	// RootNumber CHT root number
	RootNumber int

	// RootHash is hash of CHT root for a given root number
	RootHash string

	// BootNodes list of bootstrap nodes for a given network (Ropsten, Rinkeby, Homestead),
	// for a given mode (production vs development)
	BootNodes []string
}

// String dumps config object as nicely indented JSON
func (c *BootClusterConfig) String() string {
	data, _ := json.MarshalIndent(c, "", "    ")
	return string(data)
}

//=====================================================================================

// NodeConfig stores configuration options for a node
type NodeConfig struct {
	// DevMode is true when given configuration is to be used during development.
	// For production, this flag should be turned off, so that more strict requirements
	// are applied to node's configuration
	DevMode bool

	// NetworkID sets network to use for selecting peers to connect to
	NetworkID uint64 `json:"NetworkId,"`

	// DataDir is the file system folder the node should use for any data storage needs.
	DataDir string

	// KeyStoreDir is the file system folder that contains private keys.
	// If KeyStoreDir is empty, the default location is the "keystore" subdirectory of DataDir.
	KeyStoreDir string

	// PrivateKeyFile is a filename with node ID (private key)
	// This file should contain a valid secp256k1 private key that will be used for both
	// remote peer identification as well as network traffic encryption.
	NodeKeyFile string

	// Name sets the instance name of the node. It must not contain the / character.
	Name string

	// Version exposes program's version. It is used in the devp2p node identifier.
	Version string

	// APIModules is a comma-separated list of API modules exposed via *any* (HTTP/WS/IPC) RPC interface.
	APIModules string

	// HTTPHost is the host interface on which to start the HTTP RPC server.
	// Pass empty string if no HTTP RPC interface needs to be started.
	HTTPHost string

	// RPCEnabled specifies whether the http RPC server is to be enabled by default.
	RPCEnabled bool

	// HTTPPort is the TCP port number on which to start the Geth's HTTP RPC server.
	HTTPPort int

	// WSHost is a host interface for the WebSocket RPC server
	WSHost string

	// WSPort is the TCP port number on which to start the Geth's WebSocket RPC server.
	WSPort int

	// WSEnabled specifies whether WS-RPC Server is enabled or not
	WSEnabled bool

	// IPCFile is filename of exposed IPC RPC Server
	IPCFile string

	// IPCEnabled specifies whether IPC-RPC Server is enabled or not
	IPCEnabled bool

	// TLSEnabled specifies whether TLS support should be enabled on node or not
	// TLS support is only planned in go-ethereum, so we are using our own patch.
	TLSEnabled bool

	// MaxPeers is the maximum number of (global) peers that can be connected.
	// Set to zero, if only static or trusted peers are allowed to connect.
	MaxPeers int

	// MaxPendingPeers is the maximum number of peers that can be pending in the
	// handshake phase, counted separately for inbound and outbound connections.
	MaxPendingPeers int

	// LogToFile specified whether logs should be saved into file
	LogEnabled bool

	// LogFile is filename where exposed logs get written to
	LogFile string

	// LogLevel defines minimum log level. Valid names are "ERROR", "WARNING", "INFO", "DEBUG", and "TRACE".
	LogLevel string

	// LogToStderr defines whether logged info should also be output to os.Stderr
	LogToStderr bool

	// BootClusterConfig extra configuration for supporting cluster
	BootClusterConfig *BootClusterConfig `json:"BootClusterConfig,"`

	// LightEthConfig extra configuration for LES
	LightEthConfig *LightEthConfig `json:"LightEthConfig,"`

	// WhisperConfig extra configuration for SHH
	WhisperConfig *WhisperConfig `json:"WhisperConfig,"`

	// SwarmConfig extra configuration for Swarm and ENS
	SwarmConfig *SwarmConfig `json:"SwarmConfig,"`
}

// NewNodeConfig creates new node configuration object
func NewNodeConfig(dataDir string, networkID uint64, devMode bool) (*NodeConfig, error) {
	nodeConfig := &NodeConfig{
		DevMode:         devMode,
		NetworkID:       networkID,
		DataDir:         dataDir,
		Name:            ClientIdentifier,
		Version:         Version,
		RPCEnabled:      RPCEnabledDefault,
		HTTPHost:        HTTPHost,
		HTTPPort:        HTTPPort,
		APIModules:      APIModules,
		WSHost:          WSHost,
		WSPort:          WSPort,
		MaxPeers:        MaxPeers,
		MaxPendingPeers: MaxPendingPeers,
		IPCFile:         IPCFile,
		LogFile:         LogFile,
		LogLevel:        LogLevel,
		LogToStderr:     LogToStderr,
		BootClusterConfig: &BootClusterConfig{
			Enabled:   true,
			BootNodes: []string{},
		},
		LightEthConfig: &LightEthConfig{
			Enabled:          true,
			DatabaseCache:    DatabaseCache,
			CHTRootConfigURL: CHTRootConfigURL,
		},
		WhisperConfig: &WhisperConfig{
			Enabled:    true,
			Port:       WhisperPort,
			MinimumPoW: WhisperMinimumPoW,
			TTL:        WhisperTTL,
			FirebaseConfig: &FirebaseConfig{
				NotificationTriggerURL: FirebaseNotificationTriggerURL,
			},
		},
		SwarmConfig: &SwarmConfig{},
	}

	// adjust dependent values
	if err := nodeConfig.updateConfig(); err != nil {
		return nil, err
	}

	return nodeConfig, nil
}

// LoadNodeConfig parses incoming JSON and returned it as Config
func LoadNodeConfig(configJSON string) (*NodeConfig, error) {
	nodeConfig, err := NewNodeConfig("", 0, true)
	if err != nil {
		return nil, err
	}

	decoder := json.NewDecoder(strings.NewReader(configJSON))
	//decoder.UseNumber()

	// override default configuration with values by JSON input
	if err := decoder.Decode(&nodeConfig); err != nil {
		return nil, err
	}

	// repopulate
	if err := nodeConfig.updateConfig(); err != nil {
		return nil, err
	}

	if len(nodeConfig.DataDir) == 0 {
		return nil, ErrMissingDataDir
	}

	if nodeConfig.NetworkID <= 0 {
		return nil, ErrMissingNetworkID
	}

	return nodeConfig, nil
}

// Save dumps configuration to the disk
func (c *NodeConfig) Save() error {
	data, err := json.MarshalIndent(c, "", "    ")
	if err != nil {
		return err
	}

	if err := os.MkdirAll(c.DataDir, os.ModePerm); err != nil {
		return err
	}

	configFilePath := filepath.Join(c.DataDir, "config.json")
	if err := ioutil.WriteFile(configFilePath, data, os.ModePerm); err != nil {
		return err
	}

	log.Info(fmt.Sprintf("config file saved: %v", configFilePath))
	return nil
}

<<<<<<< HEAD
=======
// LoadBootClusterNodes loads boot nodes from a config file provided in BootClusterConfig
func (c *NodeConfig) LoadBootClusterNodes() ([]string, error) {
	var bootnodes []string
	var configData []byte
	var err error

	filename := c.BootClusterConfig.ConfigFile

	log.Info("Loading boot nodes config file", "source", filename)
	if _, err = os.Stat(filename); os.IsNotExist(err) { // load from static resources
		configData, err = static.Asset("bootcluster/" + filename)
	} else {
		configData, err = ioutil.ReadFile(filename)
	}

	if err != nil {
		return nil, err
	}

	// parse JSON
	if err := json.Unmarshal(configData, &bootnodes); err != nil {
		return nil, err
	}
	return bootnodes, nil
}

>>>>>>> b50c46ca
// updateConfig traverses configuration and adjusts dependent fields
// (we have a development/production and mobile/full node dependent configurations)
func (c *NodeConfig) updateConfig() error {
	if err := c.updateGenesisConfig(); err != nil {
		return err
	}
	if err := c.updateBootClusterConfig(); err != nil {
		return err
	}
	if err := c.updateRelativeDirsConfig(); err != nil {
		return err
	}

	return nil
}

// updateGenesisConfig does necessary adjustments to config object (depending on network node will be running on)
func (c *NodeConfig) updateGenesisConfig() error {
	var genesis *core.Genesis

	switch c.NetworkID {
	case MainNetworkID:
		genesis = core.DefaultGenesisBlock()
	case RopstenNetworkID:
		genesis = core.DefaultTestnetGenesisBlock()
	case RinkebyNetworkID:
		genesis = core.DefaultRinkebyGenesisBlock()
	default:
		return nil
	}

	// encode the genesis into JSON
	enc, err := json.Marshal(genesis)
	if err != nil {
		return err
	}
	c.LightEthConfig.Genesis = string(enc)

	return nil
}

// updateBootClusterConfig loads boot nodes and CHT for a given network and mode.
// This is necessary until we have LES protocol support CHT sync, and better node
// discovery on mobile devices)
func (c *NodeConfig) updateBootClusterConfig() error {
<<<<<<< HEAD
	if !c.BootClusterConfig.Enabled {
		return nil
	}

	// TODO: Remove this thing as this is an ugly hack.
	// Once CHT sync sub-protocol is working in LES, we will rely on it, as it provides
	// decentralized solution. For now, in order to avoid forcing users to long sync times
	// we use central static resource
	type subClusterConfig struct {
		Number    int      `json:"number"`
		Hash      string   `json:"hash"`
		BootNodes []string `json:"bootnodes"`
	}
	type clusterConfig struct {
		NetworkID   int              `json:"networkID"`
		GenesisHash string           `json:"genesisHash"`
		Prod        subClusterConfig `json:"prod"`
		Dev         subClusterConfig `json:"dev"`
=======
	var configFile string

	switch c.NetworkID {
	case MainNetworkID:
		configFile = "homestead.prod.json"
	case RopstenNetworkID:
		configFile = "ropsten.prod.json"
	case RinkebyNetworkID:
		configFile = "rinkeby.prod.json"
	}

	if c.DevMode {
		configFile = strings.Replace(configFile, "prod", "dev", 1)
	}

	if len(configFile) > 0 {
		c.BootClusterConfig.ConfigFile = configFile
>>>>>>> b50c46ca
	}

	client := &http.Client{Timeout: 5 * time.Second}
	r, err := client.Get(BootClusterConfigURL + "?u=" + strconv.Itoa(int(time.Now().Unix())))
	if err != nil {
		return err
	}
	defer r.Body.Close()

	var clusters []clusterConfig
	err = json.NewDecoder(r.Body).Decode(&clusters)
	if err != nil {
		return err
	}

<<<<<<< HEAD
	for _, cluster := range clusters {
		if cluster.NetworkID == int(c.NetworkID) {
			c.BootClusterConfig.RootNumber = cluster.Prod.Number
			c.BootClusterConfig.RootHash = cluster.Prod.Hash
			c.BootClusterConfig.BootNodes = cluster.Prod.BootNodes
			if c.DevMode {
				c.BootClusterConfig.RootNumber = cluster.Dev.Number
				c.BootClusterConfig.RootHash = cluster.Dev.Hash
				c.BootClusterConfig.BootNodes = cluster.Dev.BootNodes
			}
			break
		}
=======
// updateRPCConfig transforms RPC settings to meet requirements of a given configuration
func (c *NodeConfig) updateRPCConfig() error {
	c.APIModules = ProdAPIModules

	if c.DevMode {
		c.APIModules = DevAPIModules
>>>>>>> b50c46ca
	}

	return nil
}

// updateRelativeDirsConfig updates directories that should be wrt to DataDir
func (c *NodeConfig) updateRelativeDirsConfig() error {
	makeSubDirPath := func(baseDir, subDir string) string {
		if len(baseDir) == 0 {
			return ""
		}

		return filepath.Join(baseDir, subDir)
	}
	if len(c.KeyStoreDir) == 0 {
		c.KeyStoreDir = makeSubDirPath(c.DataDir, KeyStoreDir)
	}

	if len(c.WhisperConfig.DataDir) == 0 {
		c.WhisperConfig.DataDir = makeSubDirPath(c.DataDir, WhisperDataDir)
	}

	return nil
}

// String dumps config object as nicely indented JSON
func (c *NodeConfig) String() string {
	data, _ := json.MarshalIndent(c, "", "    ")
	return string(data)
}<|MERGE_RESOLUTION|>--- conflicted
+++ resolved
@@ -60,8 +60,6 @@
 	CHTRootConfigURL string
 }
 
-//=====================================================================================
-
 // FirebaseConfig holds FCM-related configuration
 type FirebaseConfig struct {
 	// AuthorizationKeyFile file path that contains FCM authorization key
@@ -91,8 +89,6 @@
 	return key, nil
 }
 
-//=====================================================================================
-
 // WhisperConfig holds SHH-related configuration
 type WhisperConfig struct {
 	// Enabled flag specifies whether protocol is enabled
@@ -179,8 +175,6 @@
 	return string(data)
 }
 
-//=====================================================================================
-
 // SwarmConfig holds Swarm-related configuration
 type SwarmConfig struct {
 	// Enabled flag specifies whether protocol is enabled
@@ -192,8 +186,6 @@
 	data, _ := json.MarshalIndent(c, "", "    ")
 	return string(data)
 }
-
-//=====================================================================================
 
 // BootClusterConfig holds configuration for supporting boot cluster, which is a temporary
 // means for mobile devices to get connected to Ethereum network (UDP-based discovery
@@ -218,8 +210,6 @@
 	data, _ := json.MarshalIndent(c, "", "    ")
 	return string(data)
 }
-
-//=====================================================================================
 
 // NodeConfig stores configuration options for a node
 type NodeConfig struct {
@@ -414,35 +404,6 @@
 	return nil
 }
 
-<<<<<<< HEAD
-=======
-// LoadBootClusterNodes loads boot nodes from a config file provided in BootClusterConfig
-func (c *NodeConfig) LoadBootClusterNodes() ([]string, error) {
-	var bootnodes []string
-	var configData []byte
-	var err error
-
-	filename := c.BootClusterConfig.ConfigFile
-
-	log.Info("Loading boot nodes config file", "source", filename)
-	if _, err = os.Stat(filename); os.IsNotExist(err) { // load from static resources
-		configData, err = static.Asset("bootcluster/" + filename)
-	} else {
-		configData, err = ioutil.ReadFile(filename)
-	}
-
-	if err != nil {
-		return nil, err
-	}
-
-	// parse JSON
-	if err := json.Unmarshal(configData, &bootnodes); err != nil {
-		return nil, err
-	}
-	return bootnodes, nil
-}
-
->>>>>>> b50c46ca
 // updateConfig traverses configuration and adjusts dependent fields
 // (we have a development/production and mobile/full node dependent configurations)
 func (c *NodeConfig) updateConfig() error {
@@ -488,7 +449,6 @@
 // This is necessary until we have LES protocol support CHT sync, and better node
 // discovery on mobile devices)
 func (c *NodeConfig) updateBootClusterConfig() error {
-<<<<<<< HEAD
 	if !c.BootClusterConfig.Enabled {
 		return nil
 	}
@@ -507,25 +467,6 @@
 		GenesisHash string           `json:"genesisHash"`
 		Prod        subClusterConfig `json:"prod"`
 		Dev         subClusterConfig `json:"dev"`
-=======
-	var configFile string
-
-	switch c.NetworkID {
-	case MainNetworkID:
-		configFile = "homestead.prod.json"
-	case RopstenNetworkID:
-		configFile = "ropsten.prod.json"
-	case RinkebyNetworkID:
-		configFile = "rinkeby.prod.json"
-	}
-
-	if c.DevMode {
-		configFile = strings.Replace(configFile, "prod", "dev", 1)
-	}
-
-	if len(configFile) > 0 {
-		c.BootClusterConfig.ConfigFile = configFile
->>>>>>> b50c46ca
 	}
 
 	client := &http.Client{Timeout: 5 * time.Second}
@@ -541,7 +482,6 @@
 		return err
 	}
 
-<<<<<<< HEAD
 	for _, cluster := range clusters {
 		if cluster.NetworkID == int(c.NetworkID) {
 			c.BootClusterConfig.RootNumber = cluster.Prod.Number
@@ -554,14 +494,6 @@
 			}
 			break
 		}
-=======
-// updateRPCConfig transforms RPC settings to meet requirements of a given configuration
-func (c *NodeConfig) updateRPCConfig() error {
-	c.APIModules = ProdAPIModules
-
-	if c.DevMode {
-		c.APIModules = DevAPIModules
->>>>>>> b50c46ca
 	}
 
 	return nil
