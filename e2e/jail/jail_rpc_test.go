package jail

import (
	"encoding/json"
	"fmt"
	"strconv"
	"strings"
	"sync"
	"testing"
	"time"

	gethcommon "github.com/ethereum/go-ethereum/common"
	"github.com/status-im/status-go/e2e"
	"github.com/status-im/status-go/geth/common"
	"github.com/status-im/status-go/geth/params"
	"github.com/status-im/status-go/geth/signal"
	"github.com/status-im/status-go/geth/txqueue"
	. "github.com/status-im/status-go/testing"
	"github.com/stretchr/testify/suite"
)

func TestJailRPCTestSuite(t *testing.T) {
	suite.Run(t, new(JailRPCTestSuite))
}

type JailRPCTestSuite struct {
	e2e.BackendTestSuite

	jail common.JailManager
}

func (s *JailRPCTestSuite) SetupTest() {
	s.BackendTestSuite.SetupTest()
	s.jail = s.Backend.JailManager()
	s.NotNil(s.jail)
}

func (s *JailRPCTestSuite) TestJailRPCSend() {
	s.StartTestBackend(params.RopstenNetworkID)
	defer s.StopTestBackend()

	// load Status JS and add test command to it
	s.jail.SetBaseJS(baseStatusJSCode)
	s.jail.CreateAndInitCell(testChatID, ``)

	// obtain VM for a given chat (to send custom JS to jailed version of Send())
	cell, err := s.jail.GetCell(testChatID)
	s.NoError(err)
	s.NotNil(cell)

	// internally (since we replaced `web3.send` with `jail.Send`)
	// all requests to web3 are forwarded to `jail.Send`
	_, err = cell.Run(`
	    var balance = web3.eth.getBalance("` + TestConfig.Account1.Address + `");
		var sendResult = web3.fromWei(balance, "ether")
	`)
	s.NoError(err)

	value, err := cell.Get("sendResult")
	s.NoError(err, "cannot obtain result of balance check operation")

	balance, err := value.ToFloat()
	s.NoError(err)

	s.T().Logf("Balance of %.2f ETH found on '%s' account", balance, TestConfig.Account1.Address)
	s.False(balance < 100, "wrong balance (there should be lots of test Ether on that account)")
}

func (s *JailRPCTestSuite) TestIsConnected() {
	s.StartTestBackend(params.RopstenNetworkID)
	defer s.StopTestBackend()

	s.jail.CreateAndInitCell(testChatID, "")

	// obtain VM for a given chat (to send custom JS to jailed version of Send())
	cell, err := s.jail.GetCell(testChatID)
	s.NoError(err)

	_, err = cell.Run(`
	    var responseValue = web3.isConnected();
	    responseValue = JSON.stringify(responseValue);
	`)
	s.NoError(err)

	responseValue, err := cell.Get("responseValue")
	s.NoError(err, "cannot obtain result of isConnected()")

	response, err := responseValue.ToString()
	s.NoError(err, "cannot parse result")

	expectedResponse := `{"result":true}`
	s.Equal(expectedResponse, response)
}

// regression test: eth_getTransactionReceipt with invalid transaction hash should return null
func (s *JailRPCTestSuite) TestRegressionGetTransactionReceipt() {
	s.StartTestBackend(params.RopstenNetworkID)
	defer s.StopTestBackend()

	rpcClient := s.Backend.NodeManager().RPCClient()
	s.NotNil(rpcClient)

	// note: transaction hash is assumed to be invalid
	got := rpcClient.CallRaw(`{"jsonrpc":"2.0","method":"eth_getTransactionReceipt","params":["0xbbebf28d0a3a3cbb38e6053a5b21f08f82c62b0c145a17b1c4313cac3f68ae7c"],"id":7}`)
	expected := `{"jsonrpc":"2.0","id":7,"result":null}`
	s.Equal(expected, got)
}

func (s *JailRPCTestSuite) TestContractDeployment() {
	s.StartTestBackend(params.RopstenNetworkID)
	defer s.StopTestBackend()

	// Allow to sync, otherwise you'll get "Nonce too low."
	s.EnsureNodeSync()

	// obtain VM for a given chat (to send custom JS to jailed version of Send())
	s.jail.CreateAndInitCell(testChatID, "")

	cell, err := s.jail.GetCell(testChatID)
	s.NoError(err)

	completeQueuedTransaction := make(chan struct{})

	var txHash gethcommon.Hash
	signal.SetDefaultNodeNotificationHandler(func(jsonEvent string) {
		var (
			envelope signal.Envelope
			err      error
		)

		err = json.Unmarshal([]byte(jsonEvent), &envelope)
		s.NoError(err, "cannot unmarshal JSON: %s", jsonEvent)

		if envelope.Type == txqueue.EventTransactionQueued {
			event := envelope.Event.(map[string]interface{})
			s.T().Logf("transaction queued and will be completed shortly, id: %v", event["id"])

			s.NoError(s.Backend.AccountManager().SelectAccount(TestConfig.Account1.Address, TestConfig.Account1.Password))

			txID := event["id"].(string)
			txHash, err = s.Backend.CompleteTransaction(common.QueuedTxID(txID), TestConfig.Account1.Password)
			if s.NoError(err, event["id"]) {
				s.T().Logf("contract transaction complete, URL: %s", "https://ropsten.etherscan.io/tx/"+txHash.Hex())
			}

			close(completeQueuedTransaction)
		}
	})

	_, err = cell.Run(`
		var responseValue = null;
		var errorValue = null;
		var testContract = web3.eth.contract([{"constant":true,"inputs":[{"name":"a","type":"int256"}],"name":"double","outputs":[{"name":"","type":"int256"}],"payable":false,"type":"function"}]);
		var test = testContract.new(
		{
			from: '` + TestConfig.Account1.Address + `',
			data: '0x6060604052341561000c57fe5b5b60a58061001b6000396000f30060606040526000357c0100000000000000000000000000000000000000000000000000000000900463ffffffff1680636ffa1caa14603a575bfe5b3415604157fe5b60556004808035906020019091905050606b565b6040518082815260200191505060405180910390f35b60008160020290505b9190505600a165627a7a72305820ccdadd737e4ac7039963b54cee5e5afb25fa859a275252bdcf06f653155228210029',
			gas: '` + strconv.Itoa(params.DefaultGas) + `'
		}, function (e, contract) {
			// NOTE: The callback will fire twice!
			if (e) {
				errorValue = e;
				return;
			}
			// Once the contract has the transactionHash property set and once its deployed on an address.
			if (!contract.address) {
				responseValue = contract.transactionHash;
			}
		})
	`)
	s.NoError(err)

	select {
	case <-completeQueuedTransaction:
	case <-time.After(time.Minute):
		s.FailNow("test timed out")
	}

	// Wait until callback is fired and `responseValue` is set. Hacky but simple.
	time.Sleep(2 * time.Second)

	errorValue, err := cell.Get("errorValue")
	s.NoError(err)
	s.Equal("null", errorValue.String())

	responseValue, err := cell.Get("responseValue")
	s.NoError(err)

	response, err := responseValue.ToString()
	s.NoError(err)

	expectedResponse := txHash.Hex()
	s.Equal(expectedResponse, response)
}

func (s *JailRPCTestSuite) TestJailVMPersistence() {
	s.StartTestBackend(params.RopstenNetworkID)
	defer s.StopTestBackend()

	s.EnsureNodeSync()

	// log into account from which transactions will be sent
	err := s.Backend.AccountManager().SelectAccount(TestConfig.Account1.Address, TestConfig.Account1.Password)
	s.NoError(err, "cannot select account: %v", TestConfig.Account1.Address)

	type testCase struct {
		command   string
		params    string
		validator func(response string) error
	}
	var testCases = []testCase{
		{
			`["sendTestTx"]`,
			`{"amount": "0.000001", "from": "` + TestConfig.Account1.Address + `"}`,
			func(response string) error {
				if strings.Contains(response, "error") {
					return fmt.Errorf("unexpected response: %v", response)
				}
				return nil
			},
		},
		{
			`["sendTestTx"]`,
			`{"amount": "0.000002", "from": "` + TestConfig.Account1.Address + `"}`,
			func(response string) error {
				if strings.Contains(response, "error") {
					return fmt.Errorf("unexpected response: %v", response)
				}
				return nil
			},
		},
		{
			`["ping"]`,
			`{"pong": "Ping1", "amount": 0.42}`,
			func(response string) error {
				expectedResponse := `{"result": "Ping1"}`
				if response != expectedResponse {
					return fmt.Errorf("unexpected response, expected: %v, got: %v", expectedResponse, response)
				}
				return nil
			},
		},
		{
			`["ping"]`,
			`{"pong": "Ping2", "amount": 0.42}`,
			func(response string) error {
				expectedResponse := `{"result": "Ping2"}`
				if response != expectedResponse {
					return fmt.Errorf("unexpected response, expected: %v, got: %v", expectedResponse, response)
				}
				return nil
			},
		},
	}

	jail := s.Backend.JailManager()
	jail.SetBaseJS(baseStatusJSCode)

	parseResult := jail.CreateAndInitCell(testChatID, `
		var total = 0;
		_status_catalog['ping'] = function(params) {
			total += Number(params.amount);
			return params.pong;
		}

		_status_catalog['sendTestTx'] = function(params) {
		  var amount = params.amount;
		  var transaction = {
			"from": params.from,
			"to": "`+TestConfig.Account2.Address+`",
			"value": web3.toWei(amount, "ether")
		  };
		  web3.eth.sendTransaction(transaction, function (error, result) {
			 if(!error) {
				total += Number(amount);
			 }
		  });
		}
	`)
	s.NotContains(parseResult, "error", "further will fail if initial parsing failed")

	var wg sync.WaitGroup
	signal.SetDefaultNodeNotificationHandler(func(jsonEvent string) {
		var envelope signal.Envelope
		if e := json.Unmarshal([]byte(jsonEvent), &envelope); e != nil {
			s.T().Errorf("cannot unmarshal event's JSON: %s", jsonEvent)
			return
		}
		if envelope.Type == txqueue.EventTransactionQueued {
			event := envelope.Event.(map[string]interface{})
			s.T().Logf("Transaction queued (will be completed shortly): {id: %s}\n", event["id"].(string))

			//var txHash common.Hash
			txID := event["id"].(string)
			txHash, e := s.Backend.CompleteTransaction(common.QueuedTxID(txID), TestConfig.Account1.Password)
			s.NoError(e, "cannot complete queued transaction[%v]: %v", event["id"], e)

			s.T().Logf("Transaction complete: https://ropsten.etherscan.io/tx/%s", txHash.Hex())
		}
	})

	// run commands concurrently
	for _, tc := range testCases {
		wg.Add(1)
		go func(tc testCase) {
			defer wg.Done() // ensure we don't forget it

			s.T().Logf("CALL START: %v %v", tc.command, tc.params)
			response := jail.Call(testChatID, tc.command, tc.params)
<<<<<<< HEAD
			if err := tc.validator(string(response)); err != nil {
				s.T().Errorf("failed test validation: %v, err: %v", tc.command, err)
=======
			if e := tc.validator(response); e != nil {
				s.T().Errorf("failed test validation: %v, err: %v", tc.command, e)
>>>>>>> e911666b
			}
			s.T().Logf("CALL END: %v %v", tc.command, tc.params)
		}(tc)
	}

	finishTestCases := make(chan struct{})
	go func() {
		wg.Wait()
		close(finishTestCases)
	}()

	select {
	case <-finishTestCases:
	case <-time.After(time.Minute):
		s.FailNow("some tests failed to finish in time")
	}

	// Wait till eth_sendTransaction callbacks have been executed.
	// FIXME(tiabc): more reliable means of testing that.
	time.Sleep(5 * time.Second)

	// Validate total.
	cell, err := jail.GetCell(testChatID)
	s.NoError(err)

	totalOtto, err := cell.Get("total")
	s.NoError(err)

	total, err := totalOtto.ToFloat()
	s.NoError(err)

	s.T().Log(total)
	s.InDelta(0.840003, total, 0.0000001)
}<|MERGE_RESOLUTION|>--- conflicted
+++ resolved
@@ -307,13 +307,8 @@
 
 			s.T().Logf("CALL START: %v %v", tc.command, tc.params)
 			response := jail.Call(testChatID, tc.command, tc.params)
-<<<<<<< HEAD
-			if err := tc.validator(string(response)); err != nil {
-				s.T().Errorf("failed test validation: %v, err: %v", tc.command, err)
-=======
 			if e := tc.validator(response); e != nil {
 				s.T().Errorf("failed test validation: %v, err: %v", tc.command, e)
->>>>>>> e911666b
 			}
 			s.T().Logf("CALL END: %v %v", tc.command, tc.params)
 		}(tc)
